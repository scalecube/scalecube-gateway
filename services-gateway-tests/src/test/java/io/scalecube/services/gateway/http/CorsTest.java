package io.scalecube.services.gateway.http;

import static org.hamcrest.MatcherAssert.assertThat;
import static org.hamcrest.Matchers.containsString;
import static org.junit.jupiter.api.Assertions.assertEquals;
import static org.junit.jupiter.api.Assertions.assertNull;

import io.netty.handler.codec.http.HttpHeaders;
import io.netty.handler.codec.http.HttpResponseStatus;
import io.scalecube.services.Microservices;
import io.scalecube.services.discovery.ScalecubeServiceDiscovery;
import io.scalecube.services.examples.GreetingService;
import io.scalecube.services.examples.GreetingServiceImpl;
import io.scalecube.services.transport.rsocket.RSocketServiceTransport;
import java.time.Duration;
import org.junit.jupiter.api.AfterEach;
import org.junit.jupiter.api.BeforeEach;
import org.junit.jupiter.api.Test;
import reactor.core.publisher.Mono;
import reactor.netty.ByteBufFlux;
import reactor.netty.http.client.HttpClient;
import reactor.netty.http.client.HttpClientResponse;
import reactor.netty.resources.ConnectionProvider;

public class CorsTest {

  private static final Duration TIMEOUT = Duration.ofSeconds(3);
  public static final int HTTP_PORT = 8999;

  private Microservices gateway;

  private final Microservices.Builder gatewayBuilder =
      Microservices.builder()
          .discovery(ScalecubeServiceDiscovery::new)
<<<<<<< HEAD
          .transport(RSocketServiceTransport::new)
=======
          .transport(opts -> opts.serviceTransport(RSocketServiceTransport::new))
>>>>>>> ceaab4dc
          .services(new GreetingServiceImpl());
  private HttpClient client;

  @BeforeEach
  void beforeEach() {
    client = HttpClient.create(ConnectionProvider.newConnection()).port(HTTP_PORT).wiretap(true);
  }

  @AfterEach
  void afterEach() {
    if (gateway != null) {
      gateway.shutdown().block();
    }
  }

  @Test
  void testCrossOriginRequest() {
    gateway =
        gatewayBuilder
            .gateway(
                opts ->
                    new HttpGateway(opts.id("http").port(HTTP_PORT))
                        .corsEnabled(true)
                        .corsConfig(
                            config ->
                                config.allowedRequestHeaders("Content-Type", "X-Correlation-ID")))
            .start()
            .block(TIMEOUT);

    HttpClientResponse response =
        client
            .headers(
                headers ->
                    headers
                        .add("Origin", "test.com")
                        .add("Access-Control-Request-Method", "POST")
                        .add("Access-Control-Request-Headers", "Content-Type,X-Correlation-ID"))
            .options()
            .response()
            .block(TIMEOUT);

    HttpHeaders responseHeaders = response.responseHeaders();

    assertEquals(HttpResponseStatus.OK, response.status());
    assertEquals("*", responseHeaders.get("Access-Control-Allow-Origin"));
    assertEquals("POST", responseHeaders.get("Access-Control-Allow-Methods"));
    assertThat(responseHeaders.get("Access-Control-Allow-Headers"), containsString("Content-Type"));
    assertThat(
        responseHeaders.get("Access-Control-Allow-Headers"), containsString("X-Correlation-ID"));

    response =
        client
            .headers(
                headers ->
                    headers
                        .add("Origin", "test.com")
                        .add("X-Correlation-ID", "xxxxxx")
                        .add("Content-Type", "application/json"))
            .post()
            .uri("/" + GreetingService.NAMESPACE + "/one")
            .send(ByteBufFlux.fromString(Mono.just("\"Hello\"")))
            .response()
            .block(TIMEOUT);

    responseHeaders = response.responseHeaders();

    assertEquals(HttpResponseStatus.OK, response.status());
    assertEquals("*", responseHeaders.get("Access-Control-Allow-Origin"));
  }

  @Test
  void testOptionRequestCorsDisabled() {
    gateway =
        gatewayBuilder
            .gateway(opts -> new HttpGateway(opts.id("http").port(HTTP_PORT)).corsEnabled(false))
            .start()
            .block(TIMEOUT);

    HttpClientResponse response =
        client
            .headers(
                headers ->
                    headers
                        .add("Origin", "test.com")
                        .add("Access-Control-Request-Method", "POST")
                        .add("Access-Control-Request-Headers", "Content-Type,X-Correlation-ID"))
            .options()
            .response()
            .block(TIMEOUT);

    HttpHeaders responseHeaders = response.responseHeaders();

    assertEquals(HttpResponseStatus.METHOD_NOT_ALLOWED, response.status());
    assertNull(responseHeaders.get("Access-Control-Allow-Origin"));
    assertNull(responseHeaders.get("Access-Control-Allow-Methods"));
    assertNull(responseHeaders.get("Access-Control-Allow-Headers"));
  }
}<|MERGE_RESOLUTION|>--- conflicted
+++ resolved
@@ -32,11 +32,7 @@
   private final Microservices.Builder gatewayBuilder =
       Microservices.builder()
           .discovery(ScalecubeServiceDiscovery::new)
-<<<<<<< HEAD
           .transport(RSocketServiceTransport::new)
-=======
-          .transport(opts -> opts.serviceTransport(RSocketServiceTransport::new))
->>>>>>> ceaab4dc
           .services(new GreetingServiceImpl());
   private HttpClient client;
 
