--- conflicted
+++ resolved
@@ -17,13 +17,8 @@
   }
 
   @Override
-<<<<<<< HEAD
-  public ServiceMessage mapMessage(GatewaySession session, ServiceMessage req) {
+  public ServiceMessage mapMessage(GatewaySession session, ServiceMessage req, Context context) {
     return ServiceMessage.from(req).header(AuthRegistry.SESSION_ID, session.sessionId()).build();
-=======
-  public ServiceMessage mapMessage(GatewaySession session, ServiceMessage req, Context context) {
-    return ServiceMessage.from(req).header(AuthRegistry.SESSION_ID, session).build();
->>>>>>> 2d91fc7e
   }
 
   @Override
