package io.scalecube.services.gateway.clientsdk.websocket;

import io.netty.buffer.ByteBuf;
import io.scalecube.services.gateway.clientsdk.ClientCodec;
import io.scalecube.services.gateway.clientsdk.ClientMessage;
import io.scalecube.services.gateway.clientsdk.ClientSettings;
import io.scalecube.services.gateway.clientsdk.ClientTransport;
import java.util.concurrent.atomic.AtomicLong;
import java.util.concurrent.atomic.AtomicReferenceFieldUpdater;
import org.slf4j.Logger;
import org.slf4j.LoggerFactory;
import reactor.core.Disposable;
import reactor.core.publisher.Flux;
import reactor.core.publisher.Mono;
import reactor.netty.http.client.HttpClient;
import reactor.netty.resources.LoopResources;

public final class WebsocketClientTransport implements ClientTransport {

  private static final Logger LOGGER = LoggerFactory.getLogger(WebsocketClientTransport.class);

  private static final String STREAM_ID = "sid";
  private static final String SIGNAL = "sig";

  private static final AtomicReferenceFieldUpdater<WebsocketClientTransport, Mono>
      websocketMonoUpdater =
      AtomicReferenceFieldUpdater.newUpdater(
          WebsocketClientTransport.class, Mono.class, "websocketMono");

  private final ClientCodec<ByteBuf> codec;
  private final ClientSettings settings;
  private final HttpClient httpClient;
  private final AtomicLong sidCounter = new AtomicLong();

  @SuppressWarnings("unused")
  private volatile Mono<?> websocketMono;

  /**
   * Creates instance of websocket client transport.
   *
   * @param settings client settings
   * @param codec client message codec
   * @param loopResources loop resources
   */
  public WebsocketClientTransport(
      ClientSettings settings, ClientCodec<ByteBuf> codec, LoopResources loopResources) {
    this.codec = codec;
    this.settings = settings;

    httpClient =
        HttpClient.newConnection()
            .followRedirect(settings.followRedirect())
            .tcpConfiguration(
                tcpClient -> {
                  if (settings.sslProvider() != null) {
                    tcpClient = tcpClient.secure(settings.sslProvider());
                  }
                  return tcpClient.runOn(loopResources).host(settings.host()).port(settings.port());
                });
  }

  @Override
  public Mono<ClientMessage> requestResponse(ClientMessage request) {
    return Mono.defer(
        () -> {
          long sid = sidCounter.incrementAndGet();
          ByteBuf byteBuf = encodeRequest(request, sid);
          return getOrConnect()
              .flatMap(
                  session ->
                      session
                          .send(byteBuf, sid)
                          .then(
                              Mono.<ClientMessage>create(
                                  sink ->
                                      session
                                          .receive(sid)
                                          .subscribe(sink::success, sink::error, sink::success)))
                          .doOnCancel(() -> handleCancel(sid, session)));
        });
  }

  @Override
  public Flux<ClientMessage> requestStream(ClientMessage request) {
    return Flux.defer(
        () -> {
          long sid = sidCounter.incrementAndGet();
          ByteBuf byteBuf = encodeRequest(request, sid);
          return getOrConnect()
              .flatMapMany(
                  session ->
                      session
                          .send(byteBuf, sid)
                          .thenMany(
                              Flux.<ClientMessage>create(
                                  sink ->
                                      session
                                          .receive(sid)
                                          .subscribe(sink::next, sink::error, sink::complete)))
                          .doOnCancel(() -> handleCancel(sid, session)));
        });
  }

  @Override
  public Flux<ClientMessage> requestChannel(Flux<ClientMessage> requests) {
<<<<<<< HEAD
    return Flux.error(new UnsupportedOperationException(
        "Request channel is not supported by WebSocket transport implementation"));
=======
    return Flux.error(
        new UnsupportedOperationException(
            "Request channel is not supported by WebSocket transport implementation"));
>>>>>>> d06fa708
  }

  @Override
  public Mono<Void> close() {
    return Mono.defer(
        () -> {
          // noinspection unchecked
          Mono<WebsocketSession> curr = websocketMonoUpdater.get(this);
          return (curr == null ? Mono.<Void>empty() : curr.flatMap(WebsocketSession::close))
              .doOnTerminate(() -> LOGGER.info("Closed websocket client sdk transport"));
        });
  }

  private Mono<WebsocketSession> getOrConnect() {
    // noinspection unchecked
    return Mono.defer(() -> websocketMonoUpdater.updateAndGet(this, this::getOrConnect0));
  }

  private Mono<WebsocketSession> getOrConnect0(Mono<WebsocketSession> prev) {
    if (prev != null) {
      return prev;
    }

    return httpClient
        .websocket()
        .uri("/")
        .connect()
        .map(
            connection -> {
              WebsocketSession session = new WebsocketSession(codec, connection);
              LOGGER.info("Created {} on {}:{}", session, settings.host(), settings.port());
              // setup shutdown hook
              session
                  .onClose()
                  .doOnTerminate(
                      () -> {
                        websocketMonoUpdater.getAndSet(this, null); // clear reference
                        LOGGER.info(
                            "Closed {} on {}:{}", session, settings.host(), settings.port());
                      })
                  .subscribe(
                      null, th -> LOGGER.warn("Exception on closing session={}", session.id(), th));
              return session;
            })
        .doOnError(
            ex -> {
              LOGGER.warn(
                  "Failed to connect on {}:{}, cause: {}", settings.host(), settings.port(), ex);
              websocketMonoUpdater.getAndSet(this, null); // clear reference
            })
        .cache();
  }

  private Disposable handleCancel(long sid, WebsocketSession session) {
    ByteBuf byteBuf =
        codec.encode(
            ClientMessage.builder()
                .header(STREAM_ID, sid)
                .header(SIGNAL, Signal.CANCEL.codeAsString())
                .build());
    return session
        .send(byteBuf, sid)
        .subscribe(
            null,
            th ->
                LOGGER.error(
                    "Exception on sending CANCEL signal for session={}", session.id(), th));
  }

  private ByteBuf encodeRequest(ClientMessage message, long sid) {
    return codec.encode(ClientMessage.from(message).header(STREAM_ID, sid).build());
  }
}<|MERGE_RESOLUTION|>--- conflicted
+++ resolved
@@ -24,8 +24,8 @@
 
   private static final AtomicReferenceFieldUpdater<WebsocketClientTransport, Mono>
       websocketMonoUpdater =
-      AtomicReferenceFieldUpdater.newUpdater(
-          WebsocketClientTransport.class, Mono.class, "websocketMono");
+          AtomicReferenceFieldUpdater.newUpdater(
+              WebsocketClientTransport.class, Mono.class, "websocketMono");
 
   private final ClientCodec<ByteBuf> codec;
   private final ClientSettings settings;
@@ -103,14 +103,9 @@
 
   @Override
   public Flux<ClientMessage> requestChannel(Flux<ClientMessage> requests) {
-<<<<<<< HEAD
-    return Flux.error(new UnsupportedOperationException(
-        "Request channel is not supported by WebSocket transport implementation"));
-=======
     return Flux.error(
         new UnsupportedOperationException(
             "Request channel is not supported by WebSocket transport implementation"));
->>>>>>> d06fa708
   }
 
   @Override
