--- conflicted
+++ resolved
@@ -79,13 +79,8 @@
 
   @Override
   public Flux<ClientMessage> requestChannel(Flux<ClientMessage> requests) {
-<<<<<<< HEAD
-    return Flux
-        .error(new UnsupportedOperationException("Request channel is not supported by HTTP/1.x"));
-=======
     return Flux.error(
         new UnsupportedOperationException("Request channel is not supported by HTTP/1.x"));
->>>>>>> d06fa708
   }
 
   @Override
