--- conflicted
+++ resolved
@@ -3,11 +3,7 @@
   <parent>
     <artifactId>scalecube-gateway-parent</artifactId>
     <groupId>io.scalecube</groupId>
-<<<<<<< HEAD
-    <version>2.6.0-SNAPSHOT</version>
-=======
     <version>2.6.1-SNAPSHOT</version>
->>>>>>> 83a3976e
   </parent>
   <modelVersion>4.0.0</modelVersion>
 
